--- conflicted
+++ resolved
@@ -540,11 +540,7 @@
         """ Returns true if this is a doorbell (VTO) """
         m = self.model.upper()
         return m.startswith("VTO") or m.startswith("DH-VTO") or (
-<<<<<<< HEAD
-                    "NVR" not in m and m.startswith("DHI")) or self.is_amcrest_doorbell() or self.is_empiretech_doorbell() or self.is_avaloidgoliath_doorbell()
-=======
-                "NVR" not in m and m.startswith("DHI")) or self.is_amcrest_doorbell() or self.is_empiretech_doorbell()
->>>>>>> 9c459d12
+                "NVR" not in m and m.startswith("DHI")) or self.is_amcrest_doorbell() or self.is_empiretech_doorbell() or self.is_avaloidgoliath_doorbell()
 
     def is_amcrest_doorbell(self) -> bool:
         """ Returns true if this is an Amcrest doorbell """
